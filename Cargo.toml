--- conflicted
+++ resolved
@@ -22,22 +22,6 @@
 eframe = { version = "0.18.0", default-features = false, features = [
     "default_fonts",
 ] }
-<<<<<<< HEAD
 linkify = "0.9.0"
-thiserror = "1.0.30"
-
 rfd = "0.9.1"
-=======
-linkify = "0.8.1"
-thiserror = "1.0.31"
-
-[target.'cfg(not(target_os = "windows"))'.dependencies]
-native-dialog = "0.6.3"
-
-# Should make dialogs look better
-[target.'cfg(target_os = "windows")'.dependencies]
-native-dialog = { version = "0.6.3", features = [
-    "windows_dpi_awareness",
-    "windows_visual_styles",
-] }
->>>>>>> 2e5aec70
+thiserror = "1.0.31"